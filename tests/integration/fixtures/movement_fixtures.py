--- conflicted
+++ resolved
@@ -19,7 +19,8 @@
     make_multiple_wing_variable_validation_movement: This function creates a movement
     object with variable, multi-wing geometry to be used as a fixture.
 """
-import pterasoftware as ps
+
+import src
 from tests.integration.fixtures import airplane_fixtures
 from tests.integration.fixtures import operating_point_fixtures
 
@@ -42,7 +43,7 @@
     # Create a wing cross section movement object associated with this airplane's
     # root wing cross section.
     unsteady_validation_root_wing_cross_section_movement = (
-        ps.movement.WingCrossSectionMovement(
+        src.movement.WingCrossSectionMovement(
             base_wing_cross_section=unsteady_validation_airplane.wings[
                 0
             ].wing_cross_sections[0]
@@ -52,7 +53,7 @@
     # Create a wing cross section movement object associated with this airplane's tip
     # wing cross section.
     unsteady_validation_tip_wing_cross_section_movement = (
-        ps.movement.WingCrossSectionMovement(
+        src.movement.WingCrossSectionMovement(
             base_wing_cross_section=unsteady_validation_airplane.wings[
                 0
             ].wing_cross_sections[1],
@@ -60,7 +61,7 @@
     )
 
     # Create a wing movement object associated with this airplane's wing.
-    unsteady_validation_wing_movement = ps.movement.WingMovement(
+    unsteady_validation_wing_movement = src.movement.WingMovement(
         base_wing=unsteady_validation_airplane.wings[0],
         wing_cross_sections_movements=[
             unsteady_validation_root_wing_cross_section_movement,
@@ -73,7 +74,7 @@
     del unsteady_validation_tip_wing_cross_section_movement
 
     # Create an airplane movement object associated with this airplane.
-    unsteady_validation_airplane_movement = ps.movement.AirplaneMovement(
+    unsteady_validation_airplane_movement = src.movement.AirplaneMovement(
         base_airplane=unsteady_validation_airplane,
         wing_movements=[unsteady_validation_wing_movement],
     )
@@ -83,7 +84,7 @@
     del unsteady_validation_wing_movement
 
     # Create an operating point movement object associated with this operating point.
-    unsteady_validation_operating_point_movement = ps.movement.OperatingPointMovement(
+    unsteady_validation_operating_point_movement = src.movement.OperatingPointMovement(
         base_operating_point=unsteady_validation_operating_point
     )
 
@@ -91,13 +92,8 @@
     del unsteady_validation_operating_point
 
     # Create a movement object associated with this airplane and operating point.
-<<<<<<< HEAD
-    unsteady_validation_movement = ps.movement.Movement(
-        airplane_movement=unsteady_validation_airplane_movement,
-=======
     unsteady_validation_movement = src.movement.Movement(
         airplane_movements=[unsteady_validation_airplane_movement],
->>>>>>> de0708fa
         operating_point_movement=unsteady_validation_operating_point_movement,
         num_steps=None,
         delta_time=None,
@@ -129,7 +125,7 @@
     # Create a wing cross section movement object associated with this airplane's
     # root wing cross section.
     unsteady_validation_root_wing_cross_section_movement = (
-        ps.movement.WingCrossSectionMovement(
+        src.movement.WingCrossSectionMovement(
             base_wing_cross_section=unsteady_validation_airplane.wings[
                 0
             ].wing_cross_sections[0],
@@ -139,7 +135,7 @@
     # Create a wing cross section movement object associated with this airplane's tip
     # wing cross section.
     unsteady_validation_tip_wing_cross_section_movement = (
-        ps.movement.WingCrossSectionMovement(
+        src.movement.WingCrossSectionMovement(
             base_wing_cross_section=unsteady_validation_airplane.wings[
                 0
             ].wing_cross_sections[1],
@@ -156,7 +152,7 @@
     )
 
     # Create a wing movement object associated with this airplane's wing.
-    unsteady_validation_wing_movement = ps.movement.WingMovement(
+    unsteady_validation_wing_movement = src.movement.WingMovement(
         base_wing=unsteady_validation_airplane.wings[0],
         wing_cross_sections_movements=[
             unsteady_validation_root_wing_cross_section_movement,
@@ -169,7 +165,7 @@
     del unsteady_validation_tip_wing_cross_section_movement
 
     # Create an airplane movement object associated with this airplane.
-    unsteady_validation_airplane_movement = ps.movement.AirplaneMovement(
+    unsteady_validation_airplane_movement = src.movement.AirplaneMovement(
         base_airplane=unsteady_validation_airplane,
         wing_movements=[
             unsteady_validation_wing_movement,
@@ -181,7 +177,7 @@
     del unsteady_validation_wing_movement
 
     # Create an operating point movement object associated with this operating point.
-    unsteady_validation_operating_point_movement = ps.movement.OperatingPointMovement(
+    unsteady_validation_operating_point_movement = src.movement.OperatingPointMovement(
         base_operating_point=unsteady_validation_operating_point,
     )
 
@@ -189,13 +185,8 @@
     del unsteady_validation_operating_point
 
     # Create a movement object associated with this airplane and operating point.
-<<<<<<< HEAD
-    unsteady_validation_movement = ps.movement.Movement(
-        airplane_movement=unsteady_validation_airplane_movement,
-=======
     unsteady_validation_movement = src.movement.Movement(
         airplane_movements=[unsteady_validation_airplane_movement],
->>>>>>> de0708fa
         operating_point_movement=unsteady_validation_operating_point_movement,
     )
 
@@ -226,7 +217,7 @@
     # Create a wing cross section movement object associated with this airplane's
     # main wing's root wing cross section.
     unsteady_validation_main_wing_root_cross_section_movement = (
-        ps.movement.WingCrossSectionMovement(
+        src.movement.WingCrossSectionMovement(
             base_wing_cross_section=unsteady_validation_airplane.wings[
                 0
             ].wing_cross_sections[0]
@@ -236,7 +227,7 @@
     # Create a wing cross section movement object associated with this airplane's
     # main wing's tip wing cross section.
     unsteady_validation_main_wing_tip_cross_section_movement = (
-        ps.movement.WingCrossSectionMovement(
+        src.movement.WingCrossSectionMovement(
             base_wing_cross_section=unsteady_validation_airplane.wings[
                 0
             ].wing_cross_sections[1],
@@ -246,7 +237,7 @@
     # Create a wing cross section movement object associated with this airplane's
     # horizontal stabilizer's root wing cross section.
     unsteady_validation_hstab_root_cross_section_movement = (
-        ps.movement.WingCrossSectionMovement(
+        src.movement.WingCrossSectionMovement(
             base_wing_cross_section=unsteady_validation_airplane.wings[
                 1
             ].wing_cross_sections[0]
@@ -256,7 +247,7 @@
     # Create a wing cross section movement object associated with this airplane's
     # horizontal stabilizer's tip wing cross section.
     unsteady_validation_hstab_tip_cross_section_movement = (
-        ps.movement.WingCrossSectionMovement(
+        src.movement.WingCrossSectionMovement(
             base_wing_cross_section=unsteady_validation_airplane.wings[
                 1
             ].wing_cross_sections[1],
@@ -266,7 +257,7 @@
     # Create a wing cross section movement object associated with this airplane's
     # vertical stabilizer's root wing cross section.
     unsteady_validation_vstab_root_cross_section_movement = (
-        ps.movement.WingCrossSectionMovement(
+        src.movement.WingCrossSectionMovement(
             base_wing_cross_section=unsteady_validation_airplane.wings[
                 2
             ].wing_cross_sections[0]
@@ -276,7 +267,7 @@
     # Create a wing cross section movement object associated with this airplane's
     # vertical stabilizer's tip wing cross section.
     unsteady_validation_vstab_tip_cross_section_movement = (
-        ps.movement.WingCrossSectionMovement(
+        src.movement.WingCrossSectionMovement(
             base_wing_cross_section=unsteady_validation_airplane.wings[
                 2
             ].wing_cross_sections[1],
@@ -284,7 +275,7 @@
     )
 
     # Create a wing movement object associated with this airplane's main wing.
-    unsteady_validation_main_wing_movement = ps.movement.WingMovement(
+    unsteady_validation_main_wing_movement = src.movement.WingMovement(
         base_wing=unsteady_validation_airplane.wings[0],
         wing_cross_sections_movements=[
             unsteady_validation_main_wing_root_cross_section_movement,
@@ -294,7 +285,7 @@
 
     # Create a wing movement object associated with this airplane's horizontal
     # stabilizer.
-    unsteady_validation_hstab_movement = ps.movement.WingMovement(
+    unsteady_validation_hstab_movement = src.movement.WingMovement(
         base_wing=unsteady_validation_airplane.wings[1],
         wing_cross_sections_movements=[
             unsteady_validation_hstab_root_cross_section_movement,
@@ -303,7 +294,7 @@
     )
 
     # Create a wing movement object associated with this airplane's vertical stabilizer.
-    unsteady_validation_vstab_movement = ps.movement.WingMovement(
+    unsteady_validation_vstab_movement = src.movement.WingMovement(
         base_wing=unsteady_validation_airplane.wings[2],
         wing_cross_sections_movements=[
             unsteady_validation_vstab_root_cross_section_movement,
@@ -320,7 +311,7 @@
     del unsteady_validation_vstab_tip_cross_section_movement
 
     # Create an airplane movement object associated with this airplane.
-    unsteady_validation_airplane_movement = ps.movement.AirplaneMovement(
+    unsteady_validation_airplane_movement = src.movement.AirplaneMovement(
         base_airplane=unsteady_validation_airplane,
         wing_movements=[
             unsteady_validation_main_wing_movement,
@@ -336,7 +327,7 @@
     del unsteady_validation_vstab_movement
 
     # Create an operating point movement object associated with this operating point.
-    unsteady_validation_operating_point_movement = ps.movement.OperatingPointMovement(
+    unsteady_validation_operating_point_movement = src.movement.OperatingPointMovement(
         base_operating_point=unsteady_validation_operating_point
     )
 
@@ -344,13 +335,8 @@
     del unsteady_validation_operating_point
 
     # Create a movement object associated with this airplane and operating point.
-<<<<<<< HEAD
-    unsteady_validation_movement = ps.movement.Movement(
-        airplane_movement=unsteady_validation_airplane_movement,
-=======
     unsteady_validation_movement = src.movement.Movement(
         airplane_movements=[unsteady_validation_airplane_movement],
->>>>>>> de0708fa
         operating_point_movement=unsteady_validation_operating_point_movement,
         num_steps=8,
         delta_time=1 / 8 / 10,
@@ -383,7 +369,7 @@
     # Create a wing cross section movement object associated with this airplane's
     # main wing's root wing cross section.
     unsteady_validation_main_wing_root_cross_section_movement = (
-        ps.movement.WingCrossSectionMovement(
+        src.movement.WingCrossSectionMovement(
             base_wing_cross_section=unsteady_validation_airplane.wings[
                 0
             ].wing_cross_sections[0],
@@ -393,7 +379,7 @@
     # Create a wing cross section movement object associated with this airplane's
     # main wing's tip wing cross section.
     unsteady_validation_main_wing_tip_cross_section_movement = (
-        ps.movement.WingCrossSectionMovement(
+        src.movement.WingCrossSectionMovement(
             base_wing_cross_section=unsteady_validation_airplane.wings[
                 0
             ].wing_cross_sections[1],
@@ -412,7 +398,7 @@
     # Create a wing cross section movement object associated with this airplane's
     # horizontal stabilizer's root wing cross section.
     unsteady_validation_hstab_root_cross_section_movement = (
-        ps.movement.WingCrossSectionMovement(
+        src.movement.WingCrossSectionMovement(
             base_wing_cross_section=unsteady_validation_airplane.wings[
                 1
             ].wing_cross_sections[0]
@@ -422,7 +408,7 @@
     # Create a wing cross section movement object associated with this airplane's
     # horizontal stabilizer's tip wing cross section.
     unsteady_validation_hstab_tip_cross_section_movement = (
-        ps.movement.WingCrossSectionMovement(
+        src.movement.WingCrossSectionMovement(
             base_wing_cross_section=unsteady_validation_airplane.wings[
                 1
             ].wing_cross_sections[1],
@@ -432,7 +418,7 @@
     # Create a wing cross section movement object associated with this airplane's
     # vertical stabilizer's root wing cross section.
     unsteady_validation_vstab_root_cross_section_movement = (
-        ps.movement.WingCrossSectionMovement(
+        src.movement.WingCrossSectionMovement(
             base_wing_cross_section=unsteady_validation_airplane.wings[
                 2
             ].wing_cross_sections[0]
@@ -442,7 +428,7 @@
     # Create a wing cross section movement object associated with this airplane's
     # vertical stabilizer's tip wing cross section.
     unsteady_validation_vstab_tip_cross_section_movement = (
-        ps.movement.WingCrossSectionMovement(
+        src.movement.WingCrossSectionMovement(
             base_wing_cross_section=unsteady_validation_airplane.wings[
                 2
             ].wing_cross_sections[1],
@@ -450,7 +436,7 @@
     )
 
     # Create a wing movement object associated with this airplane's main wing.
-    unsteady_validation_main_wing_movement = ps.movement.WingMovement(
+    unsteady_validation_main_wing_movement = src.movement.WingMovement(
         base_wing=unsteady_validation_airplane.wings[0],
         wing_cross_sections_movements=[
             unsteady_validation_main_wing_root_cross_section_movement,
@@ -460,7 +446,7 @@
 
     # Create a wing movement object associated with this airplane's horizontal
     # stabilizer.
-    unsteady_validation_hstab_movement = ps.movement.WingMovement(
+    unsteady_validation_hstab_movement = src.movement.WingMovement(
         base_wing=unsteady_validation_airplane.wings[1],
         wing_cross_sections_movements=[
             unsteady_validation_hstab_root_cross_section_movement,
@@ -469,7 +455,7 @@
     )
 
     # Create a wing movement object associated with this airplane's vertical stabilizer.
-    unsteady_validation_vstab_movement = ps.movement.WingMovement(
+    unsteady_validation_vstab_movement = src.movement.WingMovement(
         base_wing=unsteady_validation_airplane.wings[2],
         wing_cross_sections_movements=[
             unsteady_validation_vstab_root_cross_section_movement,
@@ -486,7 +472,7 @@
     del unsteady_validation_vstab_tip_cross_section_movement
 
     # Create an airplane movement object associated with this airplane.
-    unsteady_validation_airplane_movement = ps.movement.AirplaneMovement(
+    unsteady_validation_airplane_movement = src.movement.AirplaneMovement(
         base_airplane=unsteady_validation_airplane,
         wing_movements=[
             unsteady_validation_main_wing_movement,
@@ -502,7 +488,7 @@
     del unsteady_validation_vstab_movement
 
     # Create an operating point movement object associated with this operating point.
-    unsteady_validation_operating_point_movement = ps.movement.OperatingPointMovement(
+    unsteady_validation_operating_point_movement = src.movement.OperatingPointMovement(
         base_operating_point=unsteady_validation_operating_point
     )
 
@@ -510,13 +496,8 @@
     del unsteady_validation_operating_point
 
     # Create a movement object associated with this airplane and operating point.
-<<<<<<< HEAD
-    unsteady_validation_movement = ps.movement.Movement(
-        airplane_movement=unsteady_validation_airplane_movement,
-=======
     unsteady_validation_movement = src.movement.Movement(
         airplane_movements=[unsteady_validation_airplane_movement],
->>>>>>> de0708fa
         operating_point_movement=unsteady_validation_operating_point_movement,
         num_steps=20,
         delta_time=1 / 8 / 10,
